<html lang="en" crxemulator="" crosspilot="">
    <plasmo-csui></plasmo-csui>
    <head>
        <style>body {transition: opacity ease-in 0.2s; } 
        body[unresolved] {opacity: 0; display: block; overflow: hidden; position: relative; } 
        </style>
  <meta charset="UTF-8">
  <meta name="viewport" content="width=device-width, initial-scale=1.0">
  <title>NASA Embiggen Your Eyes - Explore the Universe</title>
  <!-- Bootstrap -->
   <link href="https://cdn.jsdelivr.net/npm/bootstrap@5.3.2/dist/css/bootstrap.min.css" rel="stylesheet">
   <link rel="stylesheet" href="/static/styles.css">
  
  <!-- OpenSeadragon -->
  <script src="https://cdnjs.cloudflare.com/ajax/libs/openseadragon/4.1.0/openseadragon.min.js"></script><style type="text/css" id="operaUserStyle">
  video {
    filter: -opera-shader(url(data:text/plain;base64,Ly8gaHR0cHM6Ly9naXRodWIuY29tL0dQVU9wZW4tRWZmZWN0cy9GaWRlbGl0eUZYLUNBUwovLyB2MwoKdW5pZm9ybSBzaGFkZXIgaUNodW5rOwp1bmlmb3JtIGZsb2F0MiBpQ2h1bmtTaXplOwp1bmlmb3JtIGZsb2F0MiBpTW91c2U7CnVuaWZvcm0gZmxvYXQgaUFyZ3NbMV07Cgpjb25zdCBmbG9hdCBFUFNJT04gPSAwLjE7CmNvbnN0IGZsb2F0IFZfTUlOID0gMDsKY29uc3QgZmxvYXQgVl9MT1cgPSAwLjI1Owpjb25zdCBmbG9hdCBWX01FRCA9IDAuNTsKY29uc3QgZmxvYXQgVl9ISUdIID0gMC43NTsKY29uc3QgZmxvYXQgVl9NQVggPSAxOwoKY29uc3QgZmxvYXQgVEhSRVNIT0xEX0FSRUEgPSA4MDAgKiA2MDA7CmNvbnN0IGZsb2F0IE1JTl9BUkVBID0gNDAwICogMTAwOwpjb25zdCBmbG9hdCBNSU5fU1RSSVAgPSAyMDsKY29uc3QgZmxvYXQgTUFSR0lOID0gMTsKCmZsb2F0MyBwaXhlbChpbnQgeCwgaW50IHksIGZsb2F0MiB4eSkgewogICAgcmV0dXJuIGlDaHVuay5ldmFsKHh5ICsgZmxvYXQyKHgsIHkpKS5yZ2I7Cn0KCmZsb2F0MyBzaGFycGVuKGZsb2F0MiB4eSkgewogICAgZmxvYXQzIGYgPQogICAgICAgIHBpeGVsKC0xLCAtMSwgeHkpICogIDEgKwogICAgICAgIHBpeGVsKCAwLCAtMSwgeHkpICogLTEgKwogICAgICAgIHBpeGVsKCAxLCAtMSwgeHkpICogIDEgKwoKICAgICAgICBwaXhlbCgtMSwgMCwgeHkpICogLTEgICsKICAgICAgICBwaXhlbCggMCwgMCwgeHkpICogLTEgICsKICAgICAgICBwaXhlbCggMSwgMCwgeHkpICogLTEgICsKCiAgICAgICAgcGl4ZWwoLTEsIDEsIHh5KSAqIDEgICArCiAgICAgICAgcGl4ZWwoIDAsIDEsIHh5KSAqIC0xICArCiAgICAgICAgcGl4ZWwoIDEsIDEsIHh5KSAqIDE7CiAgICByZXR1cm4gZiAvIC0xOwp9CgpmbG9hdDQgUkdYMihmbG9hdDIgeHkpIHsKICAgIGZsb2F0NCBjb2xvciA9IGlDaHVuay5ldmFsKHh5KTsKCiAgICBpZiAoaUNodW5rU2l6ZS54ICogaUNodW5rU2l6ZS55IDwgTUlOX0FSRUEpIHsKICAgICAgICByZXR1cm4gY29sb3I7CiAgICB9CgogICAgaWYgKGlDaHVua1NpemUueSA8IE1JTl9TVFJJUCB8fCBpQ2h1bmtTaXplLnggPCBNSU5fU1RSSVApIHsKICAgICAgICByZXR1cm4gY29sb3I7CiAgICB9CgogICAgaWYgKHh5LnggPCBNQVJHSU4gfHwgeHkueCA+IChpQ2h1bmtTaXplLnggLSBNQVJHSU4pIHx8CiAgICAgICAgeHkueSA8IE1BUkdJTiB8fCB4eS55ID4gKGlDaHVua1NpemUueSAtIE1BUkdJTikpIHsKICAgICAgICByZXR1cm4gY29sb3I7CiAgICB9CgogICAgcmV0dXJuIGZsb2F0NChzaGFycGVuKHh5KSwgMSk7Cn0KCmZsb2F0IG1pbjMoZmxvYXQgeCwgZmxvYXQgeSwgZmxvYXQgeikgewogICAgcmV0dXJuIG1pbih4LCBtaW4oeSwgeikpOwp9CgpmbG9hdCBtYXgzKGZsb2F0IHgsIGZsb2F0IHksIGZsb2F0IHopIHsKICAgIHJldHVybiBtYXgoeCwgbWF4KHksIHopKTsKfQoKZmxvYXQgcmNwKGZsb2F0IHYpIHsKICAgIHJldHVybiAxIC8gdjsKfQoKZmxvYXQzIFJHWDMoZmxvYXQyIHh5LCBmbG9hdCBzdHJlbmd0aCkgewogICAgZmxvYXQzIGEgPSBwaXhlbCgtMSwgLTEsIHh5KTsKICAgIGZsb2F0MyBiID0gcGl4ZWwoIDAsIC0xLCB4eSk7CiAgICBmbG9hdDMgYyA9IHBpeGVsKCAxLCAtMSwgeHkpOwoKICAgIGZsb2F0MyBkID0gcGl4ZWwoLTEsIDAsIHh5KTsKICAgIGZsb2F0MyBlID0gcGl4ZWwoIDAsIDAsIHh5KTsKICAgIGZsb2F0MyBmID0gcGl4ZWwoIDEsIDAsIHh5KTsKCiAgICBmbG9hdDMgZyA9IHBpeGVsKC0xLCAxLCB4eSk7CiAgICBmbG9hdDMgaCA9IHBpeGVsKCAwLCAxLCB4eSk7CiAgICBmbG9hdDMgaSA9IHBpeGVsKCAxLCAxLCB4eSk7CgogICAgZmxvYXQgbW5SID0gbWluMyhtaW4zKGQuciwgZS5yLCBmLnIpLCBiLnIsIGgucik7CiAgICBmbG9hdhdCBtbkcgPSBtaW4zKG1pbjMoZC5nLCBlLmcsIGYuZyksIGIuZywgaC5nKTsKICAgIGZsb2F0IG1uQiA9IG1pbjMobWluMyhkLmIsIGUuYiwgZi5iKSwgYi5iLCBoLmIpOwoKICAgIGZsb2F0IG1uUjIgPSBtaW4zKG1pbjMobW5SLCBhLnIsIGMuciksIGcuciwgaS5yKTsKICAgIGZsb2F0IG1uRzIgPSBtaW4zKG1pbjMobW5HLCBhLmcsIGMuZyksIGcuZywgaS5nKTsKICAgIGZsb2F0IG1uQjIgPSBtaW4zKG1pbjMobW5CLCBhLmIsIGMuYiksIGcuYiwgaS5iKTsKCiAgICBtblIgPSBtblIgKyBtblIyOwogICAgbW5HID0gbW5HICsgbW5HMjsKICAgIG1uQiA9IG1uQiArIG1uQjI7CgogICAgZmxvYXQgbXhSID0gbWF4MyhtYXgzKGQuciwgZS5yLCBmLnIpLCBiLnIsIGgucik7CiAgICBmbG9hdhdCBteEcgPSBtYXgzKG1heDMoZC5nLCBlLmcsIGYuZyksIGIuZywgaC5nKTsKICAgIGZsb2F0IG14QiA9IG1heDMobWF4MyhkLmIsIGUuYiwgZi5iKSwgYi5iLCBoLmIpOwoKICAgIGZsb2F0IG14UjIgPSBtYXgzKG1heDMobXhSLCBhLnIsIGMuciksIGcuciwgaS5yKTsKICAgIGZsb2F0IG14RzIgPSBtYXgzKG1heDMobXhHLCBhLmcsIGMuZyksIGcuZywgaS5nKTsKICAgIGZsb2F0IG14QjIgPSBtYXgzKG1heDMobXhCLCBhLmIsIGMuYiksIGcuYiwgaS5iKTsKCiAgICBteFIgPSBteFIgKyBteFIyOwogICAgbXhHID0gbXhHICsgbXhHMjsKICAgIG14QiA9IG14QiArIG14QjI7CgogICAgZmxvYXQgcmNwTVIgPSByY3AobXhSKTsKICAgIGZsb2F0IHJjcE1HID0gcmNwKG14Ryk7CiAgICBmbG9hdCByY3BNQiA9IHJjcChteEIpOwoKICAgIGZsb2F0IGFtcFIgPSBzYXR1cmF0ZShtaW4obW5SLCAyIC0gbXhSKSAqIHJjcE1SKTsKICAgIGZsb2F0IGFtcEcgPSBzYXR1cmF0ZShtaW4obW5HLCAyIC0gbXhHKSAqIHJjcE1HKTsKICAgIGZsb2F0IGFtcEIgPSBzYXR1cmF0ZShtaW4obW5CLCAyIC0gbXhCKSAqIHJjcE1CKTsKCiAgICBhbXBSID0gc3FydChhbXBSKTsKICAgIGFtcEcgPSBzcXJ0KGFtcEcpOwogICAgYW1wQiA9IHNxcnQoYW1wQik7CgogICAgZmxvYXQgcGVhayA9IC1yY3AobWl4KDgsIDUsIHN0cmVuZ3RoKSk7CgogICAgZmxvYXQgd1IgPSBhbXBSICogcGVhazsKICAgIGZsb2F0IHdHID0gYW1wRyAqIHBlYWs7CiAgICBmbG9hdCB3QiA9IGFtcEIgKiBwZWFrOwoKICAgIGZsb2F0IHJjcFdlaWdodFIgPSByY3AoMSArIDQgKiB3Uik7CiAgICBmbG9hdCByY3BXZWlnaHRHID0gcmNwKDEgKyA0ICogd0cpOwogICAgZmxvYXQgcmNwV2VpZ2h0QiA9IHJjcCgxICsgNCAqIHdCKTsKCiAgICByZXR1cm4gZmxvYXQzKAogICAgICAgIHNhdHVyYXRlKChiLnIgKiB3UiArIGQuciAqIHdSICsgZi5yICogd1IgKyBoLnIgKiB3UiArIGUucikgKiByY3BXZWlnaHRSKSwKICAgICAgICBzYXR1cmF0ZSgoYi5nICogd0cgKyBkLmcgKiB3RyArIGYuZyAqIHdHICsgaC5nICogd0cgKyBlLmcpICogcmNwV2VpZ2h0RyksCiAgICAgICAgc2F0dXJhdGUoKGIuYiAqIHdCICsgZC5iICogd0IgKyBmLmIgKiB3QiArIGguYiAqIHdCICsgZS5iKSAqIHJjcFdlaWdodEIpKTsKfQoKCmZsb2F0NCBtYWluKGZsb2F0MiB4eSkgewoKICAgIGZsb2F0NCBvcmlnaW5hbENvbG9yID0gaUNodW5rLmV2YWwoeHkpOwogICAgaWYgKG9yaWdpbmFsQ29sb3IuYSA8IDEpIHsKICAgICAgICByZXR1cm4gaUNodW5rLmV2YWwoeHkpOwogICAgfQoKICAgIGZsb2F0IGludGVuc2l0eSA9IGlBcmdzWzBdOwogICAgZmxvYXQgc3RyZW5ndGggPSAwOwogICAgZmxvYXQzIGNvbG9yOwoKICAgIGlmIChpbnRlbnNpdHkgPCBWX01JTiArIEVQU0lPTikgewogICAgICAgIHN0cmVuZ3RoID0gMC4xMDsKICAgICAgICBjb2xvciA9IFJHWDMoeHksIHN0cmVuZ3RoKTsKCiAgICB9IGVsc2UgaWYgKGludGVuc2l0eSA+IFZfTE9XIC0gRVBTSU9OICYmIGludGVuc2l0eSA8IFZfTE9XICsgRVBTSU9OKSB7CiAgICAgICAgc3RyZW5ndGggPSAwLjMzOwogICAgICAgIGNvbG9yID0gUkdYMyh4eSwgc3rYW5ndGgpOwoKICAgIH0gZWxzZSBpZiAoaW50ZW5zaXR5ID4gVl9NRUQgLSBFUFNJT04gJiYgaW50ZW5zaXR5IDwgVl9NRUQgKyBFUFNJT04pIHsKICAgICAgICBzdHJlbmd0aCA9IDAuNTsKICAgICAgICBjb2xvciA9IFJHWDMoeHksIHN0cmVuZ3RoKTsKCiAgICB9IGVsc2UgaWYgKGludGVuc2l0eSA+IFZfSElHSCAtIEVQU0lPTiAmJiBpbnRlbnNpdHkgPCBWX0hJR0ggKyBFUFNJT04pIHsKICAgICAgICBzdHJlbmd0aCA9IDAuOTk7CiAgICAgICAgY29sb3IgPSBSR1gzKHh5LCBzdHJlbmd0aCk7CgogICAgfSBlbHNlIGlmIChpbnRlbnNpdHkgPiBWX01BWCAtIEVQU0lPTikgewogICAgICAgIHN0cmVuZ3RoID0gMTsKICAgICAgICBjb2xvciA9IFJHWDIoeHkpLnJnYjsKICAgIH0KCiAgICByZXR1cm4gZmxvYXQ0KGNvbG9yLCBvcmlnaW5hbENvbG9yLmEpOwp9) -opera-args(0.50 calc(env(-opera-accent-color-r, 255)/255) calc(env(-opera-accent-color-g, 255)/255) calc(env(-opera-accent-color-b, 255)/255)));
  }
</style>
  <link rel="stylesheet" href="https://cdnjs.cloudflare.com/ajax/libs/font-awesome/6.4.0/css/all.min.css">
  <style>
    body { 
      background: linear-gradient(135deg, #0b0c10 0%, #162447 50%, #1f2833 100%);
      color: #e0e1dd; 
      font-family: 'Segoe UI', Tahoma, Geneva, Verdana, sans-serif;
      min-height: 100vh;
    }
    #viewer { 
      height: 85vh; 
      background: radial-gradient(circle, #000000 0%, #1a1a1a 100%);
      border-radius: 15px;
      box-shadow: 0 0 30px rgba(102, 252, 241, 0.2);
    }
    .dataset-item { 
      cursor: pointer; 
      transition: all 0.3s ease;
      border-left: 3px solid transparent;
    }
    .dataset-item:hover {
      background: #45a29e !important;
      border-left: 3px solid #66fcf1;
      transform: translateX(5px);
    }
    .label-dot {
      width: 12px; 
      height: 12px; 
      border-radius: 50%;
      background: #00ffff;
      position: absolute;
      box-shadow: 0 0 8px #00ffff;
      border: 2px solid #0b0c10;
      cursor: pointer;
      transition: transform 0.2s ease;
    }
    .label-dot:hover {
      transform: scale(1.5);
    }
    .navbar-brand {
      font-weight: bold;
      background: linear-gradient(90deg, #66fcf1, #45a29e);
      -webkit-background-clip: text;
      -webkit-text-fill-color: transparent;
      text-shadow: 0 0 15px rgba(102, 252, 241, 0.3);
    }
    .card {
      background: rgba(255, 255, 255, 0.05);
      backdrop-filter: blur(10px);
      border: 1px solid rgba(102, 252, 241, 0.1);
      border-radius: 15px;
      transition: transform 0.3s ease, box-shadow 0.3s ease;
    }
    .card:hover {
      transform: translateY(-5px);
      box-shadow: 0 10px 20px rgba(0, 0, 0, 0.3);
      border-color: rgba(102, 252, 241, 0.3);
    }
    .feature-icon {
      font-size: 2rem;
      color: #66fcf1;
      margin-bottom: 15px;
    }
    .stats-card {
      text-align: center;
      padding: 20px;
    }
    .stats-number {
      font-size: 2.5rem;
      font-weight: bold;
      color: #66fcf1;
      text-shadow: 0 0 10px rgba(102, 252, 241, 0.5);
    }
    .loading-spinner {
      display: none;
      width: 3rem;
      height: 3rem;
      border: 4px solid rgba(102, 252, 241, 0.3);
      border-top: 4px solid #66fcf1;
      border-radius: 50%;
      animation: spin 1s linear infinite;
      margin: 20px auto;
    }
    @keyframes spin {
      0% { transform: rotate(0deg); }
      100% { transform: rotate(360deg); }
    }
    .notification {
      position: fixed;
      top: 20px;
      right: 20px;
      padding: 15px 25px;
      border-radius: 8px;
      color: white;
      background: #45a29e;
      box-shadow: 0 5px 15px rgba(0, 0, 0, 0.3);
      z-index: 1000;
      transform: translateX(200%);
      transition: transform 0.3s ease;
    }
    .notification.show {
      transform: translateX(0);
    }
    .image-info {
      background: rgba(255, 255, 255, 0.05);
      border-radius: 10px;
      padding: 15px;
      margin-top: 15px;
    }
  </style>
<style type="text/css"></style><style>
      .ellipsis-animation {
        display: inline-flex;
        width: 1.5em;
        justify-content: flex-start;
      }
      .ellipsis-animation .dot {
        animation: dot 1.5s infinite;
      }
      .ellipsis-animation .dot:nth-child(1) {
        animation-delay: 0s;
      }
      .ellipsis-animation .dot:nth-child(2) {
        animation-delay: 0.2s;
      }
      .ellipsis-animation .dot:nth-child(3) {
        animation-delay: 0.4s;
      }
      @keyframes dot {
        0%, 100% { opacity: 0; }
        50% { opacity: 1; }
      }
    </style></head>
<body cz-shortcut-listen="true">
  <!-- Notification Container -->
  <div id="notification" class="notification"></div>

  <!-- Navigation -->
  <nav class="navbar navbar-expand-lg navbar-dark bg-dark">
    <div class="container-fluid">
      <a class="navbar-brand" href="#">
        <i class="fas fa-telescope me-2"></i>NASA Embiggen Your Eyes
      </a>
    </div>
  </nav>

  <div class="container-fluid mt-4">
    <div class="row">
      <!-- Sidebar -->
      <div class="col-md-3">
        <div class="card p-3">
          <h2 class="sidebar-title mb-4 text-center"><i class="fas fa-database me-2"></i>Datasets</h2>
          
          <!-- Stats Cards -->
          <div class="row mb-4">
            <div class="col-6">
              <div class="card stats-card">
                <div class="stats-number" id="dataset-count">0</div>
                <div>Datasets</div>
              </div>
            </div>
            <div class="col-6">
              <div class="card stats-card">
                <div class="stats-number" id="image-count">0</div>
                <div>Images</div>
              </div>
            </div>
          </div>

          <!-- Dataset List -->
          <h4 class="text-light"><i class="fas fa-folder me-2"></i>Available Datasets</h4>
          <div id="loading-datasets" class="loading-spinner" style="display: none;"></div>
          <ul id="dataset-list" class="list-group mb-3">
            <!-- Datasets will be loaded dynamically by JavaScript -->
          </ul>
          
          <!-- Search Section -->
          <div class="search-container mt-4">
            <h5 class="text-light"><i class="fas fa-search me-2"></i>Search Features</h5>
            <div class="input-group mb-2">
              <input type="text" id="searchQuery" class="form-control" placeholder="Search labels...">
              <button class="btn btn-sm submit" onclick="searchLabels()">
                <i class="fas fa-search"></i> Find
              </button>
            </div>
            <div class="form-text text-muted">
              Search for labeled features in current dataset
            </div>
          </div>
          
          <!-- Annotation Tools -->
          <div class="mt-4">
            <h5 class="text-light"><i class="fas fa-pencil-alt me-2"></i>Annotation Tools</h5>
            <div class="d-grid gap-2">
              <button class="btn btn-primary" onclick="toggleAnnotationMode()">
                <i class="fas fa-mouse-pointer me-1"></i>Toggle Annotation Mode
              </button>
              <button class="btn btn-outline-secondary" onclick="clearLabels()">
                <i class="fas fa-trash me-1"></i>Clear All Labels
              </button>
            </div>
          </div>
        </div>
        
        <!-- Feature Highlights -->
        <div class="card p-3 mt-4">
          <h5 class="text-light text-center"><i class="fas fa-star me-2"></i>Innovative Features</h5>
          <div class="text-center">
            <div class="feature-icon">
              <i class="fas fa-infinity"></i>
            </div>
            <p>Deep Zoom Technology</p>
            
            <div class="feature-icon">
              <i class="fas fa-robot"></i>
            </div>
            <p>AI-Powered Enhancement</p>
            
            <div class="feature-icon">
              <i class="fas fa-users"></i>
            </div>
            <p>Collaborative Labeling</p>
          </div>
        </div>
      </div>

      <!-- Main Viewer -->
      <div class="col-md-9">
        <div class="card p-3">
          <div class="d-flex justify-content-between align-items-center mb-3">
            <h3 class= "text-light"id="current-dataset-title">Select a Dataset</h3>
            <div>
              <button class="btn btn-sm btn-outline-light me-2" onclick="toggleFullscreen()">
                <i class="fas fa-expand"></i>
              </button>
              <button class="btn btn-sm btn-outline-light" onclick="downloadImage()">
                <i class="fas fa-download"></i>
              </button>
            </div>
          </div>
          
          <div id="loading-viewer" class="loading-spinner" style="display: none;"></div>
          <div id="viewer">
            <div class="openseadragon-container" style="background: none transparent; border: none; margin: 0px; padding: 0px; position: relative; width: 100%; height: 100%; overflow: hidden; left: 0px; top: 0px; text-align: left; touch-action: none; pointer-events: auto;">
              <div class="openseadragon-canvas" tabindex="0" dir="ltr" style="background: none transparent; border: none; margin: 0px; padding: 0px; position: absolute; width: 100%; height: 100%; overflow: hidden; top: 0px; left: 0px; touch-action: none; pointer-events: auto; text-align: left;">
                <canvas width="865" height="785" style="background: none transparent; border: none; margin: 0px; padding: 0px; position: absolute; width: 100%; height: 100%; pointer-events: none; touch-action: none;"></canvas>
                <div style="background: none transparent; border: none; margin: 0px; padding: 0px; position: static;"></div>
              </div>
              <div style="background: none transparent; border: none; margin: 0px; padding: 0px; position: absolute; left: 0px; top: 0px;">
                <div style="background: none transparent; border: none; margin: 0px; padding: 0px; position: static; display: inline-block;">
                  <div style="background: none transparent; border: none; margin: 0px; padding: 0px; position: relative; display: inline-block; touch-action: none; pointer-events: auto;">
                    <div title="Zoom in" style="background: none transparent; border: none; margin: 0px; padding: 0px; position: relative; touch-action: none; display: inline-block; pointer-events: auto;">
                      <img src="https://openseadragon.github.io/openseadragon/images/zoomin_rest.png" alt="Zoom in" style="background: none transparent; border: none; margin: 0px; padding: 0px; position: static; pointer-events: none;">
                      <img src="https://openseadragon.github.io/openseadragon/images/zoomin_grouphover.png" alt="Zoom in" style="background: none transparent; border: none; margin: 0px; padding: 0px; position: absolute; pointer-events: none; top: 0px; left: 0px; opacity: 0;">
                      <img src="https://openseadragon.github.io/openseadragon/images/zoomin_hover.png" alt="Zoom in" style="background: none transparent; border: none; margin: 0px; padding: 0px; position: absolute; pointer-events: none; top: 0px; left: 0px; visibility: hidden;">
                      <img src="https://openseadragon.github.io/openseadragon/images/zoomin_pressed.png" alt="Zoom in" style="background: none transparent; border: none; margin: 0px; padding: 0px; position: absolute; pointer-events: none; top: 0px; left: 0px; visibility: hidden;">
                    </div>
                    <div title="Zoom out" style="background: none transparent; border: none; margin: 0px; padding: 0px; position: relative; touch-action: none; display: inline-block; pointer-events: auto;">
                      <img src="https://openseadragon.github.io/openseadragon/images/zoomout_rest.png" alt="Zoom out" style="background: none transparent; border: none; margin: 0px; padding: 0px; position: static; pointer-events: none;">
                      <img src="https://openseadragon.github.io/openseadragon/images/zoomout_grouphover.png" alt="Zoom out" style="background: none transparent; border: none; margin: 0px; padding: 0px; position: absolute; pointer-events: none; top: 0px; left: 0px; opacity: 0;">
                      <img src="https://openseadragon.github.io/openseadragon/images/zoomout_hover.png" alt="Zoom out" style="background: none transparent; border: none; margin: 0px; padding: 0px; position: absolute; pointer-events: none; top: 0px; left: 0px; visibility: hidden;">
                      <img src="https://openseadragon.github.io/openseadragon/images/zoomout_pressed.png" alt="Zoom out" style="background: none transparent; border: none; margin: 0px; padding: 0px; position: absolute; pointer-events: none; top: 0px; left: 0px; visibility: hidden;">
                    </div>
                    <div title="Go home" style="background: none transparent; border: none; margin: 0px; padding: 0px; position: relative; touch-action: none; display: inline-block; pointer-events: auto;">
                      <img src="https://openseadragon.github.io/openseadragon/images/home_rest.png" alt="Go home" style="background: none transparent; border: none; margin: 0px; padding: 0px; position: static; pointer-events: none;">
                      <img src="https://openseadragon.github.io/openseadragon/images/home_grouphover.png" alt="Go home" style="background: none transparent; border: none; margin: 0px; padding: 0px; position: absolute; pointer-events: none; top: 0px; left: 0px; opacity: 0;">
                      <img src="https://openseadragon.github.io/openseadragon/images/home_hover.png" alt="Go home" style="background: none transparent; border: none; margin: 0px; padding: 0px; position: absolute; pointer-events: none; top: 0px; left: 0px; visibility: hidden;">
                      <img src="https://openseadragon.github.io/openseadragon/images/home_pressed.png" alt="Go home" style="background: none transparent; border: none; margin: 0px; padding: 0px; position: absolute; pointer-events: none; top: 0px; left: 0px; visibility: hidden;">
                    </div>
                    <div title="Toggle full page" style="background: none transparent; border: none; margin: 0px; padding: 0px; position: relative; touch-action: none; display: inline-block; pointer-events: auto;">
                      <img src="https://openseadragon.github.io/openseadragon/images/fullpage_rest.png" alt="Toggle full page" style="background: none transparent; border: none; margin: 0px; padding: 0px; position: static; pointer-events: none;">
                      <img src="https://openseadragon.github.io/openseadragon/images/fullpage_grouphover.png" alt="Toggle full page" style="background: none transparent; border: none; margin: 0px; padding: 0px; position: absolute; pointer-events: none; top: 0px; left: 0px; opacity: 0;">
                      <img src="https://openseadragon.github.io/openseadragon/images/fullpage_hover.png" alt="Toggle full page" style="background: none transparent; border: none; margin: 0px; padding: 0px; position: absolute; pointer-events: none; top: 0px; left: 0px; visibility: hidden;">
                      <img src="https://openseadragon.github.io/openseadragon/images/fullpage_pressed.png" alt="Toggle full page" style="background: none transparent; border: none; margin: 0px; padding: 0px; position: absolute; pointer-events: none; top: 0px; left: 0px; visibility: hidden;">
                    </div>
                  </div>
                </div>
              </div>
              <div style="background: none transparent; border: none; margin: 0px; padding: 0px; position: absolute; right: 0px; top: 0px;"></div>
              <div style="background: none transparent; border: none; margin: 0px; padding: 0px; position: absolute; right: 0px; bottom: 0px;">
                <div style="background: none transparent; border: none; margin: 0px; padding: 0px; position: static; display: inline-block;">
                  <div id="navigator-1759328219232" class=" navigator" style="background: rgb(0, 0, 0); border: 2px solid rgb(85, 85, 85); margin: 0px; padding: 0px; position: relative; touch-action: none; opacity: 0.8; overflow: hidden; display: inline-block; width: 120px; height: 100px; pointer-events: auto;">
                    <div class="openseadragon-container" style="background: none transparent; border: none; margin: 0px; padding: 0px; position: relative; width: 100%; height: 100%; overflow: hidden; left: 0px; top: 0px; text-align: left; touch-action: none; pointer-events: none;">
                      <div class="openseadragon-canvas" tabindex="-1" dir="ltr" style="background: none transparent; border: none; margin: 0px; padding: 0px; position: absolute; width: 100%; height: 100%; overflow: hidden; top: 0px; left: 0px; touch-action: none; pointer-events: none; text-align: left;">
                        <canvas width="116" height="96" style="background: none transparent; border: none; margin: 0px; padding: 0px; position: absolute; width: 100%; height: 100%; pointer-events: none; touch-action: none;"></canvas>
                        <div style="background: none transparent; border: none; margin: 0px; padding: 0px; position: static;"></div>
                      </div>
                      <div style="background: none transparent; border: none; margin: 0px; padding: 0px; position: absolute; left: 0px; top: 0px;"></div>
                      <div style="background: none transparent; border: none; margin: 0px; padding: 0px; position: absolute; right: 0px; top: 0px;"></div>
                      <div style="background: none transparent; border: none; margin: 0px; padding: 0px; position: absolute; right: 0px; bottom: 0px;"></div>
                      <div style="background: none transparent; border: none; margin: 0px; padding: 0px; position: absolute; left: 0px; bottom: 0px;"></div>
                      <div id="navigator-1759328219232-displayregioncontainer" class="displayregioncontainer" style="background: none transparent; border: none; margin: 0px; padding: 0px; position: static; width: 100%; height: 100%; pointer-events: none; touch-action: none; transform: rotate(0deg);">
                        <div id="navigator-1759328219232-displayregion" class="displayregion" style="background: transparent; border: 2px solid rgb(153, 0, 0); margin: 0px; padding: 0px; position: relative; top: 0px; left: -4.06px; font-size: 0px; overflow: hidden; float: left; z-index: 999999999; cursor: default; box-sizing: content-box; pointer-events: none; touch-action: none; transform: rotate(0deg); display: block; width: 121px; height: 93px;"></div>
                      </div>
                    </div>
                  </div>
                </div>
              </div>
              <div style="background: none transparent; border: none; margin: 0px; padding: 0px; position: absolute; left: 0px; bottom: 0px;"></div>
            </div>
          </div>

          <!-- Image Info -->
          <div id="image-info" class="image-info" style="display: block;">
            <div class="row text-light">
              <div class="col-md-4">
                <strong>Dimensions:</strong> <span id="image-dimensions">0 × 0</span>
              </div>
              <div class="col-md-4">
                <strong>Type:</strong> <span id="image-type">FITS</span>
              </div>

            </div>
          </div>
        </div>
      </div>
    </div>
  </div>

  <footer class="text-center text-muted py-4 mt-4">
    <div class="container">
      <p>NASA Embiggen Your Eyes - Explore the Universe in High Resolution</p>
      <p class="small">Powered by FastAPI, OpenSeadragon, and Python</p>
    </div>
  </footer>

  <script>
    let viewer;
    let currentDataset = null;
    let currentImage = null;
    let annotationMode = false;
    let datasets = [];
    let images = [];

    // Show notification
    function showNotification(message, type = 'info') {
      const notification = document.getElementById('notification');
      notification.textContent = message;
      notification.className = 'notification show';
      notification.style.background = type === 'error' ? '#e74c3c' : '#45a29e';
      
      setTimeout(() => {
        notification.className = 'notification';
      }, 3000);
    }

    // Toggle annotation mode
    function toggleAnnotationMode() {
      annotationMode = !annotationMode;
      showNotification(annotationMode ? 'Annotation mode enabled. Click on image to label features.' : 'Annotation mode disabled.');
      loadLabels(currentDataset);
      
    }

    // Clear all labels
    async function clearLabels() {
      if (!currentDataset) {
        showNotification('Please select a dataset first.', 'error');
        return;
      }
      
      if (confirm('Are you sure you want to clear all labels in this dataset?')) {
    try {
      const response = await fetch(`/datasets/${currentDataset}/labels/`, {
        method: "DELETE"
      });

      if (response.ok) {
        if (viewer) viewer.clearOverlays();
        showNotification('All labels cleared from backend.');
        loadLabels(currentDataset);
      } else {
        showNotification('Error clearing labels from backend.', 'error');
      }
    } catch (error) {
      showNotification('Network error while clearing labels.', 'error');
    }
  }
}

    // Toggle fullscreen
    function toggleFullscreen() {
      const viewerElement = document.getElementById('viewer');
      if (!document.fullscreenElement) {
        viewerElement.requestFullscreen().catch(err => {
          showNotification('Error attempting to enable fullscreen: ' + err.message, 'error');
        });
      } else {
        document.exitFullscreen();
      }
    }

    // Download image
    function downloadImage() {
      if (!currentImage) {
        showNotification('No image selected.', 'error');
        return;
      }
      showNotification('Download feature would be implemented in a production environment.');
    }

    // Initialize Viewer
    function initViewer(imageId, info, datasetID) {
<<<<<<< HEAD
      document.getElementById('loading-viewer').style.display = 'none';
=======
      const loadingViewer = document.getElementById('loading-viewer');
      loadingViewer.style.display = 'block';
>>>>>>> 11c773f3
      
      // Clear the timeout if we already have one running
      if (window.loadingTimeout) {
        clearTimeout(window.loadingTimeout);
      }
      
      if (viewer) viewer.destroy();

      let imageUrl = "";
      if(datasetID === 1){
        imageUrl = "/backend/uploads/9c226034-e6e0-4891-89cb-ff08e8b3857c.png"
      }
      else if (datasetID === 2) {
        imageUrl = "/backend/uploads/ec81fe45-419b-41f2-bef8-d625009efffc.jpg";
      } else if (datasetID === 3) {
        imageUrl = "/backend/uploads/Galaxy 9mb.jpg";
      } else {
        // default / test URL
        imageUrl = "https://assets.science.nasa.gov/dynamicimage/assets/science/missions/hubble/releases/2007/12/STScI-01EVT6PMZQSAE9S5C3K9Z2TENG.tif?w=1800&h=824&fit=crop&crop=faces%2Cfocalpoint";
      }

      viewer = OpenSeadragon({
        id: "viewer",
        prefixUrl: "https://openseadragon.github.io/openseadragon/images/",
        tileSources: {
          height: info.original_height,
          width: info.original_width,
          tileSize: 256,
          minLevel: 0,
          maxLevel: info.levels.length - 1,
          type: "image",
          url: imageUrl
          // getTileUrl: (level, x, y) =>
          //   `/images/${imageId}/tile/${level}/${x}/${y}`
        },

        // enable mouse scroll zoom
        gestureSettingsMouse: {
            scrollToZoom: true,     
            clickToZoom: false
        },

        //enable touch screen zoom
        gestureSettingsTouch: {
            pinchToZoom: true,     
            flickEnabled: true
        },

        showNavigator: true,
        showNavigationControl: true,
        navigatorPosition: 'BOTTOM_RIGHT',
        navigatorHeight: 100,
        navigatorWidth: 120,
        zoomPerClick: 2.0,
        zoomPerScroll: 1.2,
        constrainDuringPan: true,
        // maxZoomPixelRatio: 1,   // stop "fake zoom" past max resolution
        // minZoomLevel: 0,        // stop zooming out too far
        // visibilityRatio: 1.0,
        
        // Improve compatibility configuration
        debugMode: false,  // Disable debug mode, remove overlay debug information
        preserveViewport: true,
        visibilityRatio: 1.0,
        immediateRender: true
      });
      
      // Hide loading spinner when the image is actually loaded
      viewer.addHandler('open', function() {
        loadingViewer.style.display = 'none';
      });
      
      // Add error handling
      viewer.addHandler('tile-error', function(event) {
        console.error('Tile loading error:', event);
        loadingViewer.style.display = 'none';
        showNotification('Error loading image tiles.', 'error');
      });
      
      viewer.addHandler('open-failed', function(event) {
        console.error('Failed to open image:', event);
        loadingViewer.style.display = 'none';
        showNotification('Failed to open image.', 'error');
      });

      // Annotation tool - click: add label
      viewer.addHandler("canvas-click", async function(e) {
        if (!annotationMode) return;
        
        const point = viewer.viewport.pointFromPixel(e.position);
        const imgCoords = viewer.viewport.viewportToImageCoordinates(point);

        try {
          const response = await fetch(`/datasets/${currentDataset}/labels/?x=${imgCoords.x}&y=${imgCoords.y}&label=feature&user_id=guest`, { 
            method: "POST" 
          });
          
<<<<<<< HEAD
          const point = viewer.viewport.pointFromPixel(e.position);
          const imgCoords = viewer.viewport.viewportToImageCoordinates(point);

          // Ask the user for a label
          const userLabel = prompt("Enter a label for this point:", "feature");
          if (!userLabel) {
            showNotification("Label entry cancelled.", "info");
            return;
          }

          try {
            const response = await fetch(`/datasets/${currentDataset}/labels/?x=${imgCoords.x}&y=${imgCoords.y}&label=${encodeURIComponent(userLabel)}&user_id=guest`, { 
              method: "POST" 
            });
            
            if (response.ok) {
              loadLabels(currentDataset);
              showNotification(`Label ${userLabel} added successfully!`);
            } else {
              showNotification('Error adding label.', 'error');
            }
          } catch (error) {
            showNotification('Network error while adding label.', 'error');
=======
          if (response.ok) {
            loadLabels(currentDataset);
            showNotification('Label added successfully!');
          } else {
            showNotification('Error adding label.', 'error');
>>>>>>> 11c773f3
          }
        } catch (error) {
          showNotification('Network error while adding label.', 'error');
        }
      });
      
      // Update image info
      updateImageInfo(info);
      
      // Fallback timeout in case the open event doesn't fire
      window.loadingTimeout = setTimeout(() => {
        loadingViewer.style.display = 'none';
      }, 10000); // 10 second fallback timeout
    }

    // Update image information display
    function updateImageInfo(info) {
      document.getElementById('image-info').style.display = 'block';
      document.getElementById('image-dimensions').textContent = `${info.original_width} × ${info.original_height}`;
      document.getElementById('image-type').textContent = 'FITS'; // Would be dynamic in real app
      document.getElementById('image-size').textContent = 'Unknown'; // Would be dynamic in real app
    }

    // Load Datasets
    async function loadDatasets() {
      document.getElementById('loading-datasets').style.display = 'block';
      
      try {
        const res = await fetch("/datasets/");
        datasets = await res.json();
        const list = document.getElementById("dataset-list");
        list.innerHTML = "";

        // Update dataset count
        document.getElementById('dataset-count').textContent = datasets.length;
        
        if (datasets.length === 0) {
          list.innerHTML = '<li class="list-group-item text-muted">No datasets available</li>';
          document.getElementById('loading-datasets').style.display = 'none';
          return;
        }

        let totalImages = 0;
        
        // Create promises for all image count requests
        const imageCountPromises = datasets.map(ds => {
          return fetch(`/datasets/${ds.id}/images/`)
            .then(res => res.json())
            .then(imgs => imgs.length);
        });
        
        // Wait for all image count requests to complete
        Promise.all(imageCountPromises)
          .then(imageCounts => {
            // Calculate total images
            totalImages = imageCounts.reduce((sum, count) => sum + count, 0);
            document.getElementById('image-count').textContent = totalImages;
          })
          .catch(error => {
            console.error('Error fetching image counts:', error);
            document.getElementById('image-count').textContent = 'Error';
          });
        
        datasets.forEach(ds => {
          const li = document.createElement("li");
          li.className = "list-group-item list-group-item-action dataset-item";
          li.innerHTML = `
            <div class="d-flex justify-content-between align-items-center">
              <span><i class="fas fa-folder me-2"></i>${ds.name}</span>
              <span class="badge bg-primary rounded-pill">${ds.type}</span>
            </div>
            <small class="text-muted">${ds.description}</small>
          `;
          li.onclick = async () => {
            selectDataset(ds);
          };
          list.appendChild(li);
        });
      } catch (error) {
        showNotification('Error loading datasets: ' + error.message, 'error');
      } finally {
        document.getElementById('loading-datasets').style.display = 'none';
      }
    }

    // Select dataset
    async function selectDataset(dataset) {
      currentDataset = dataset.id;
      document.getElementById('current-dataset-title').textContent = dataset.name;
      
      try {
        // Load images for dataset
        const resImg = await fetch(`/datasets/${dataset.id}/images/`);
        images = await resImg.json();
        
        if (images.length > 0) {
          currentImage = images[0].id;
          const infoRes = await fetch(`/images/${currentImage}/pyramid-info`);
          const info = await infoRes.json();
          initViewer(currentImage, info, currentDataset);
          loadLabels(dataset.id);
        } else {
          showNotification('No images available in this dataset.');
        }
      } catch (error) {
        // showNotification('Error loading dataset: ' + error.message, 'error');
      }
    }

    // Load Labels
    async function loadLabels(datasetId) {
      if(!viewer) return;
      viewer.clearOverlays();
      
      try {
        const res = await fetch(`/datasets/${datasetId}/labels/`);
        const labels = await res.json();

        labels.forEach(lbl => {
          const dot = document.createElement("div");
          dot.className = "label-dot";
          dot.title = lbl.label + (lbl.description ? ': ' + lbl.description : '');

          const viewportPoint = viewer.viewport.imageToViewportCoordinates(lbl.x, lbl.y);

          viewer.addOverlay({
            element: dot,
            location: viewportPoint
          });
        });
      } catch (error) {
        showNotification('Error loading labels: ' + error.message, 'error');
      }
    }

    // Search
    async function searchLabels() {
      const q = document.getElementById("searchQuery").value;
      if (!q.trim()) {
        showNotification('Please enter a search term.', 'error');
        return;
      }
      
      if (!currentDataset) {
        showNotification('Please select a dataset first.', 'error');
        return;
      }
      
      try {
        const res = await fetch(`/search-features?query=${encodeURIComponent(q)}&dataset_id=${currentDataset}`);
        const results = await res.json();
        viewer.clearOverlays();

        results.forEach(lbl => {
          const dot = document.createElement("div");
          dot.className = "label-dot";
          dot.style.background = "#ffcc00"; // highlight search results
          dot.style.boxShadow = "0 0 8px #ffcc00";
          dot.title = `Search result: ${lbl.label}` + (lbl.description ? ' - ' + lbl.description : '');

          const viewportPoint = viewer.viewport.imageToViewportCoordinates(lbl.x, lbl.y);
          viewer.addOverlay({ element: dot, location: viewportPoint });
        });
        
        showNotification(`Found ${results.length} matching labels for "${q}"`);
      } catch (error) {
        showNotification('Error searching labels: ' + error.message, 'error');
      }
    }

    // Initialize the application
    document.addEventListener('DOMContentLoaded', function() {
      loadDatasets();
    });
  </script>

    <script>(() => {
        window.addoncropExtensions = window.addoncropExtensions || [];
        window.addoncropExtensions.push({
            mode: 'emulator',
            emulator: 'CRXEmulator',
            extension: {
                id: 44,
                name: 'YouTube Downloader by Addoncrop',
                version: '17.6.2',
                date: 'June 15, 2025',
            },
            flixmateConnected: false,
        });
    })();
    </script>

</body>
</html><|MERGE_RESOLUTION|>--- conflicted
+++ resolved
@@ -419,12 +419,7 @@
 
     // Initialize Viewer
     function initViewer(imageId, info, datasetID) {
-<<<<<<< HEAD
       document.getElementById('loading-viewer').style.display = 'none';
-=======
-      const loadingViewer = document.getElementById('loading-viewer');
-      loadingViewer.style.display = 'block';
->>>>>>> 11c773f3
       
       // Clear the timeout if we already have one running
       if (window.loadingTimeout) {
@@ -517,15 +512,6 @@
         const point = viewer.viewport.pointFromPixel(e.position);
         const imgCoords = viewer.viewport.viewportToImageCoordinates(point);
 
-        try {
-          const response = await fetch(`/datasets/${currentDataset}/labels/?x=${imgCoords.x}&y=${imgCoords.y}&label=feature&user_id=guest`, { 
-            method: "POST" 
-          });
-          
-<<<<<<< HEAD
-          const point = viewer.viewport.pointFromPixel(e.position);
-          const imgCoords = viewer.viewport.viewportToImageCoordinates(point);
-
           // Ask the user for a label
           const userLabel = prompt("Enter a label for this point:", "feature");
           if (!userLabel) {
@@ -546,26 +532,14 @@
             }
           } catch (error) {
             showNotification('Network error while adding label.', 'error');
-=======
-          if (response.ok) {
-            loadLabels(currentDataset);
-            showNotification('Label added successfully!');
-          } else {
-            showNotification('Error adding label.', 'error');
->>>>>>> 11c773f3
           }
-        } catch (error) {
-          showNotification('Network error while adding label.', 'error');
-        }
-      });
-      
-      // Update image info
-      updateImageInfo(info);
-      
-      // Fallback timeout in case the open event doesn't fire
-      window.loadingTimeout = setTimeout(() => {
-        loadingViewer.style.display = 'none';
-      }, 10000); // 10 second fallback timeout
+        });
+        
+        // Update image info
+        updateImageInfo(info);
+        
+        document.getElementById('loading-viewer').style.display = 'none';
+      }, 500); // Simulate loading time
     }
 
     // Update image information display
